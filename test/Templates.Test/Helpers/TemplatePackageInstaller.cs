﻿using System;
using System.IO;
using System.Linq;
using Microsoft.Extensions.CommandLineUtils;
using Xunit.Abstractions;

namespace Templates.Test.Helpers
{
    internal static class TemplatePackageInstaller
    {
        private static object _templatePackagesReinstallationLock = new object();
        private static bool _haveReinstalledTemplatePackages;

        private static readonly string[] _templatePackages = new[]
        {
            "Microsoft.DotNet.Web.ItemTemplates",
            "Microsoft.DotNet.Web.ProjectTemplates.2.1",
            "Microsoft.DotNet.Web.Spa.ProjectTemplates",
            "Microsoft.AspNetCore.SpaTemplates",
        };

        public static void EnsureTemplatePackagesWereReinstalled(ITestOutputHelper output)
        {
            lock (_templatePackagesReinstallationLock)
            {
                if (!_haveReinstalledTemplatePackages)
                {
                    ReinstallTemplatePackages(output);
                    _haveReinstalledTemplatePackages = true;
                }
            }
        }

        private static void ReinstallTemplatePackages(ITestOutputHelper output)
        {
            // Remove any previous or prebundled version of the template packages
            foreach (var packageName in _templatePackages)
            {
                var proc = ProcessEx.Run(
                    output,
                    AppContext.BaseDirectory,
                    DotNetMuxer.MuxerPathOrDefault(),
                    $"new --uninstall {packageName}");

                // We don't need this command to succeed, because we'll verify next that
                // uninstallation had the desired effect. This command is expected to fail
                // in the case where the package wasn't previously installed.
                proc.WaitForExit(assertSuccess: false);
            }

            VerifyCannotFindTemplate(output, "ASP.NET Core Empty");

            // Locate the artifacts directory containing the built template packages
            var solutionDir = FindAncestorDirectoryContaining("Templating.sln");
            var artifactsDir = Path.Combine(solutionDir, "artifacts", "build");
            var builtPackages = Directory.GetFiles(artifactsDir, "*.nupkg");
            foreach (var packagePath in builtPackages)
            {
                if (_templatePackages.Any(name => Path.GetFileName(packagePath).StartsWith(name, StringComparison.OrdinalIgnoreCase)))
                {
                    output.WriteLine($"Installing templates package {packagePath}...");
                    var proc = ProcessEx.Run(
                        output,
                        AppContext.BaseDirectory,
                        DotNetMuxer.MuxerPathOrDefault(),
                        $"new --install \"{packagePath}\"");
                    proc.WaitForExit(assertSuccess: true);
                }
            }
        }

        private static void VerifyCannotFindTemplate(ITestOutputHelper output, string templateName)
        {
            // Verify we really did remove the previous templates
<<<<<<< HEAD
            var tempDir = Path.Combine(Directory.GetCurrentDirectory(), Guid.NewGuid().ToString("D"));
            Directory.CreateDirectory(tempDir);

            try
=======
            var tempDir = Path.Combine(AppContext.BaseDirectory, Path.GetRandomFileName(), Guid.NewGuid().ToString("D"));
            Directory.CreateDirectory(tempDir);

            var proc = ProcessEx.Run(
                output,
                tempDir,
                DotNetMuxer.MuxerPathOrDefault(),
                $"new \"{templateName}\"");
            proc.WaitForExit(assertSuccess: false);
            if (!proc.Error.Contains($"No templates matched the input template name: {templateName}."))
>>>>>>> 18feba37
            {
                var proc = ProcessEx.Run(
                    output,
                    tempDir,
                    "dotnet",
                    $"new \"{templateName}\"");
                    proc.WaitForExit(assertSuccess: false);
                if (!proc.Error.Contains($"No templates matched the input template name: {templateName}."))
                {
                    throw new InvalidOperationException($"Failed to uninstall previous templates. The template '{templateName}' could still be found.");
                }
            }
            finally
            {
                Directory.Delete(tempDir);
            }
        }

        private static string FindAncestorDirectoryContaining(string filename)
        {
            var dir = AppContext.BaseDirectory;
            while (dir != null)
            {
                if (File.Exists(Path.Combine(dir, filename)))
                {
                    return dir;
                }

                dir = Directory.GetParent(dir)?.FullName;
            }

            throw new InvalidOperationException($"Could not find any ancestor directory containing {filename} at or above {AppContext.BaseDirectory}");
        }
    }
}<|MERGE_RESOLUTION|>--- conflicted
+++ resolved
@@ -13,6 +13,7 @@
 
         private static readonly string[] _templatePackages = new[]
         {
+            "Microsoft.DotNet.Web.Client.ItemTemplates",
             "Microsoft.DotNet.Web.ItemTemplates",
             "Microsoft.DotNet.Web.ProjectTemplates.2.1",
             "Microsoft.DotNet.Web.Spa.ProjectTemplates",
@@ -72,30 +73,19 @@
         private static void VerifyCannotFindTemplate(ITestOutputHelper output, string templateName)
         {
             // Verify we really did remove the previous templates
-<<<<<<< HEAD
-            var tempDir = Path.Combine(Directory.GetCurrentDirectory(), Guid.NewGuid().ToString("D"));
+            var tempDir = Path.Combine(AppContext.BaseDirectory, Path.GetRandomFileName(), Guid.NewGuid().ToString("D"));
             Directory.CreateDirectory(tempDir);
 
             try
-=======
-            var tempDir = Path.Combine(AppContext.BaseDirectory, Path.GetRandomFileName(), Guid.NewGuid().ToString("D"));
-            Directory.CreateDirectory(tempDir);
-
-            var proc = ProcessEx.Run(
-                output,
-                tempDir,
-                DotNetMuxer.MuxerPathOrDefault(),
-                $"new \"{templateName}\"");
-            proc.WaitForExit(assertSuccess: false);
-            if (!proc.Error.Contains($"No templates matched the input template name: {templateName}."))
->>>>>>> 18feba37
             {
                 var proc = ProcessEx.Run(
                     output,
                     tempDir,
-                    "dotnet",
+                    DotNetMuxer.MuxerPathOrDefault(),
                     $"new \"{templateName}\"");
-                    proc.WaitForExit(assertSuccess: false);
+
+                proc.WaitForExit(assertSuccess: false);
+
                 if (!proc.Error.Contains($"No templates matched the input template name: {templateName}."))
                 {
                     throw new InvalidOperationException($"Failed to uninstall previous templates. The template '{templateName}' could still be found.");
@@ -103,7 +93,7 @@
             }
             finally
             {
-                Directory.Delete(tempDir);
+                Directory.Delete(tempDir, recursive: true);
             }
         }
 
