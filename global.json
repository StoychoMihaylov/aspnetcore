--- conflicted
+++ resolved
@@ -1,16 +1,9 @@
 {
   "sdk": {
-<<<<<<< HEAD
     "version": "5.0.100-rc.1.20380.2"
   },
   "tools": {
     "dotnet": "5.0.100-rc.1.20380.2",
-=======
-    "version": "5.0.100-rc.1.20379.10"
-  },
-  "tools": {
-    "dotnet": "5.0.100-rc.1.20379.10",
->>>>>>> 4a322cf5
     "runtimes": {
       "dotnet/x64": [
         "2.1.18",
